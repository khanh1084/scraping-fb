{
  "name": "Weather",
  "description": "A simple weather application.",
  "manifest_version": 2,
<<<<<<< HEAD
  "version": "0.0.4",
=======
  "version": "0.0.2",
  "minimum_chrome_version": "23",
>>>>>>> 47c73670
  "app": {
    "background": {
      "scripts": ["main.js"]
    }
  },

  "icons": {
    "16": "img/icon-16x16.png",
    "64": "img/icon-64x64.png",
    "128": "img/icon-128x128.png"
  },
  "permissions": [
    "geolocation",
    "storage",
    "<all_urls>"
  ]
}<|MERGE_RESOLUTION|>--- conflicted
+++ resolved
@@ -2,12 +2,8 @@
   "name": "Weather",
   "description": "A simple weather application.",
   "manifest_version": 2,
-<<<<<<< HEAD
   "version": "0.0.4",
-=======
-  "version": "0.0.2",
   "minimum_chrome_version": "23",
->>>>>>> 47c73670
   "app": {
     "background": {
       "scripts": ["main.js"]
