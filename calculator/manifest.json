--- conflicted
+++ resolved
@@ -13,10 +13,5 @@
   "icons": {
     "16": "assets/icon-128x128.png",
     "128": "assets/icon-128x128.png"
-<<<<<<< HEAD
-  },
-  "permissions": []
-=======
   }
->>>>>>> 47c73670
 }